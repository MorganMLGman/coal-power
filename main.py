--- conflicted
+++ resolved
@@ -527,7 +527,6 @@
         plt.ylabel(ylabel)
         plt.title(title)
         
-<<<<<<< HEAD
         for item in args:
             if isinstance(item, dict):
                 logger.debug(f"{item!r}")
@@ -563,10 +562,8 @@
                 plt.plot(item, linewidth=0.9)
                 
             plt.legend(loc="upper right")        
-        plt.show()
-        
+        plt.show()        
               
-=======
 # %%
 def diffCutting0Counter(data: pd.DataFrame, column: str):
     """Funkcja licząca liczbę przejść pochodnej przez 0. Uwaga, nie przybiera ona już obliczonej pochodnej, a wejśćiowy dataset
@@ -589,7 +586,6 @@
             points.append(i)
 
     return (counter, points)   
->>>>>>> 7c5fb3bf
 
 # %%    
 def main(args = None):
