# %%
import logging
from time import perf_counter
import pandas as pd
import numpy as np
from matplotlib import pyplot as plt
from scipy.io import loadmat
from scipy.signal import find_peaks, argrelextrema
import statsmodels.api as sm
import seaborn as sns
import multiprocessing as mp
import threading as th
from tabulate import tabulate as tb
from peakdetect import peakdetect
import plotly.graph_objects as go

# %%
DATA_FILE = "a08r.mat"
ARRAY_NAME = "a08r"
SPS = 8192 # Samples per second

# %%
def findMaximums(data: pd.DataFrame, column: str, width: int = 10, distance: int = SPS*45, threshold: list = None, prominence: float = 0.1) -> list:
    """Funkcja służąca do wyszukiwanie punktów maksimum w otrzymanych danych

    Args:
        data (pd.DataFrame): dataFrame z danymi, cały niezmodyfikowany
        column (str): nazwa kolumny w której chcemy szukać
        width (int, optional): minimalna szerokość (x) piku. Defaults to 10.
        distance (int, optional): minimlna odległość (x) pomiędzy szukanymi punktami. Defaults to SPS*45.
        threshold (list, optional): minimlna/maksymalna odległość (y) pomiędzy szukanymi punktami. Defaults to None.
        prominence (float, optional): eeee, to nie wiem, ale czasami jak większe to pomaga eliminować podwójne punkty. Defaults to 0.1.

    Returns:
        list: Zwraca listę z punktami maksimum
    """
    logging.debug("Function: findMaximums")
    ret = []
    ret = find_peaks(data[column], width=width, distance=distance, threshold=threshold, prominence=prominence)[0].tolist()
    return ret  

# %%
def dataSplit(data: pd.DataFrame, spliter: list, channel: str = "all"):
    """Funkcja służąca do podziału danych na podzbiory, według podanej listy podziału. Przykładowo dla punktów podziału 1, 2, 3, zwraca przedziały [1, 2], [2, 3]

    Args:
        data (pd.DataFrame): dataFrame z danymi, cały niezmodyfikowany
        spliter (list): lista, wykorzystywana do podziału
        channel (str): nazwa kanału, który ma zostać zpisany, `all` jeżeli wszystkie

    Returns:
        pd.DataFrame: Zwraca dataFrame z przedziałami
        list: list of keys to access buckets
    """
    logging.debug("Function: dataSplit")
    ret = pd.DataFrame()
    num_of_buckets = len(spliter) - 1
    keys = [f"bucket{i}" for i in range(num_of_buckets)]
    tmp = []
    
    if "all" == channel:
        logging.debug("Spliting all channels")
        for item in range(num_of_buckets):
            tmp.append(data[spliter[item]:(spliter[item + 1] - 1)])
        ret = pd.concat(tmp, keys=keys)
        
    elif channel in data.columns:
        logging.debug(f"Spliting {channel}")
        for item in range(num_of_buckets):
            tmp.append(data[channel][spliter[item]:(spliter[item + 1] - 1)])
        ret = pd.concat(tmp, keys=keys)
        
    else:
        logging.debug(f"Parameter channel is not valid")
        ret = None
        
    return ret, keys

# %%
def descriptiveStats(bucket: pd.Series) -> dict:
    logging.debug("Function: descriptiveStats")
    ret = dict.fromkeys(["mean", "median", "min", "min_idx" "max", "max_idx", "std", "var", "auto_corr", "roll_mean"])
    
    ret["mean"] = bucket.mean()
    ret["median"] = bucket.median()
    ret["min"] = bucket.min()
    ret["min_idx"] = bucket.idxmin()
    ret["max"] = bucket.max()
    ret["max_idx"] = bucket.idxmax()
    ret["std"] = bucket.std()
    ret["var"] = bucket.var()
    ret["auto_corr"] = pd.Series(sm.tsa.acf(bucket, nlags=bucket.size), index=range(bucket.first_valid_index(), bucket.last_valid_index() + 1))
    ret["roll_mean"] = bucket.rolling(SPS).mean()
        
    return ret

# %%
def drawDescriptiveStats(bucket: pd.Series, name: str, stats: dict, size_x: int, size_y: int) -> None:
    logging.debug("Function: drawDescriptiveStats")
    plt.figure(figsize=(size_x, size_y))
    plt.title(name)
    plt.plot(bucket, label="Data")
    plt.plot(stats["roll_mean"], label="1s mean")
    plt.plot(stats["auto_corr"], label="Auto Corr", color="greenyellow")
    plt.hlines(stats["mean"], xmin=bucket.first_valid_index(), xmax=bucket.last_valid_index(), label="Mean", color="magenta")
    plt.hlines(stats["median"], xmin=bucket.first_valid_index(), xmax=bucket.last_valid_index(), label="Median", color="royalblue")
    plt.plot(stats["min_idx"], stats["min"], "o", color="aqua", label="Minimum")
    plt.plot(stats["max_idx"], stats["max"], "o", color="crimson", label="Maximum")
    plt.plot([], [], ' ', label=f"""Standard deviation: {round(stats["std"], 2)}""")
    plt.plot([], [], ' ', label=f"""Variance: {round(stats["var"], 2)}""")
    plt.legend()
    plt.show()

# %%
def correlation(data: pd.DataFrame) -> pd.DataFrame:
    """Funkcja służąca do wyliczenia korelacji pomiędzy wszystkimi pięcioma kanałami

    Args:
        data (pd.DataFrame): dane wejściowe, w przypadku naszego projektu jest to cały dataset

    Returns:
        pd.DataFrame: Wyliczona korelacja pomiędzy wszystkimi kanałami w formie tabeli, tutaj pd.DataFrame
    """
    logging.debug("Function: correlation")
    corr = data.corr(method="pearson")
    return corr


# %%
def correlationHeatmap(calculated_correlation: pd.DataFrame, title: str, font_size: int ):
    """Metoda pozwalająca narysować mapę cieplną korelacji pomiędzy kanałamia

    Args:
        calculated_correlation (pd.DataFrame): obliczona korelacja jako dane wejściowe potrzebne zbudowania wykresu, tutaj powinien być to wynik metody correlation()
        title (str): Tytuł wyświetlany na heatmapie
        font_size (int): Wielkość fonta tytułu heatmapy
    """
    logging.debug("Function: correlationHeatmap")
    fig, ax = plt.subplots(figsize=(12,12))         # Sample figsize in inches
    map = sns.heatmap(calculated_correlation, square=True, linewidths=0.2, annot=True, cbar_kws={"orientation": "horizontal"})
    map.set(xlabel="Channel", ylabel="Channel")
    map.set_title(title, fontsize=font_size)
    plt.show()

# %%
def removeConstComp(data: pd.Series, method: str = "mean", window: int = SPS) -> pd.Series:
    """Function to remove contant component from pandas data series

    Args:
        data (pd.Series): data to remove constant component
        method (str): method of removal (mean, roll, diff)
        window (int): window size used in rolling method and diff

    Returns:
        pd.Series: data 
    """
    logging.debug("Function: removeConstComp")
    ret = pd.Series()
    
    logging.debug(f"Method: {method}")
    match method:
        case "mean":
            mean = data.mean()
            ret = data.sub(mean)    
        case "roll":
            rolling = data.rolling(window).mean()
            mean = data[0: rolling.first_valid_index() - 1].mean()
            rolling = rolling.fillna(mean)
            ret = data.sub(rolling)
        case "diff":
            ret = data.diff(window)           
    return ret

# %%
def autocorrelation(data) -> pd.DataFrame:
    """Function calculates autocorrelation of given data

    Args:
        data (pd.DataFrame, pd.Series): data to calculate autocorrelation

    Returns:
        pd.DataFrame: autocorrelation series, multiple series if input data had multiple series
    """
    logging.debug("Function: autocorrelation") 
    match type(data):
        case pd.DataFrame:
            logging.debug("Provided data is pandas DataFrame")
            ret = pd.DataFrame(columns= data.columns)
            logging.debug(f"Data columns: {data.columns}")
            for column in data.columns:
                ret[column] = pd.Series(sm.tsa.acf(data[column], nlags=data[column].size))                       
        
        case pd.Series:
            logging.debug("Provided data is pandas Series")
            ret = pd.DataFrame()
            if data.index.get_level_values(0).unique().dtype == 'object':
                logging.debug("Multiple buckets available")      
                logging.debug(f"Data buckets: {data.index.get_level_values(0).unique()}")
                ret["total"] = pd.Series(sm.tsa.acf(data, nlags=data.size))
                
                for bucket in data.index.get_level_values(0).unique():
                    ret[bucket] = pd.Series(sm.tsa.acf(data[bucket], nlags=data[bucket].size))
                    
            else:
                logging.debug("Single bucket available")  
                ret["total"] = sm.tsa.acf(data, nlags=data.size)
                
        case _:
            ret = None
        
    return ret

# %%
def drawAutocorrelation(data: pd.DataFrame, name: str = "Autocorrelation", overlaid = False, lineWidth: float = 1.0) -> None:
    """drawAutocorrelation fuction draw plot of auto correlation of provided data

    Args:
        data (pd.DataFrame): data to plot
        name (str, optional): title for plot. Defaults to "Autocorrelation".
        overlaid (bool, optional): draw multiple plots on one image. Defaults to False.
        lineWidth (float, optional): witdh of plot lines. Defaults to 1.0.
    """
    logging.debug(f"Function: drawAutocorrelation")
    logging.debug(data.columns)
    
    min_value = -0.2    
    for i, column in enumerate(data.columns, start= 1):            
            if data[column].min() < min_value:
                min_value = data[column].min()
    
    plt.figure(figsize=(15, 5))
    if data.columns.size == 1:
        logging.debug(f"Only one column")
        plt.plot(data, linewidth=lineWidth)
        plt.title(f"{name}")
        plt.ylim(min_value, 1.0)
        
    else:        
        logging.debug(f"Overlaid: {overlaid}")        
        if overlaid:
            if "total" in data.columns:
                logging.debug(f"`total` is one of colums")
                plt.subplot(1, 2, 1)
                plt.plot(data["total"], linewidth=lineWidth)
                plt.title(f"{name} total")
                plt.ylim(min_value, 1.0)
                
                plt.subplot(1, 2, 2)
                plt.title(f"""{name} {data.columns.where(data.columns != "total").dropna().values}""")
                plt.ylim(min_value, 1.0)
                
                for column in data.columns.where(data.columns != "total").dropna().values:
                    plt.plot(data[column], label=column, linewidth=lineWidth)
                
            else:
                logging.debug(f"`total` is not one of colums")
                
                plt.title(f"""{name} {data.columns.values}""")
                plt.ylim(min_value, 1.0)
                
                for column in data.columns:
                    plt.plot(data[column], label=column, linewidth=lineWidth)
        else:
            for i, column in enumerate(data.columns, start= 1):
                logging.debug(f"Column {column}, index {i}")              
                plt.subplot(1, data.columns.size, i)
                plt.ylim(min_value, 1.0)  
                plt.title(f"{name} {column}")
                plt.plot(data[column], linewidth=lineWidth)
                
    plt.legend()    
    plt.show()

# %%
def findMinimumsByAutoCorr(data: pd.DataFrame, analyze_ch: str = "ch1", window: int = SPS, order: int = 200, order2: int = 11, debug_draw: bool = False) -> list:
    """findMinimumsByAutoCorr find minimums in data based on autocorrelation

    Args:
        data (pd.DataFrame): data to analyze
        analyze_ch (str, optional): column from data to anazlyze. Defaults to "ch1".
        window (int, optional): rolling window mean size. Defaults to SPS.
        order (int, optional): samples to analyze, stage 1. Defaults to 200.
        order2 (int, optional): samples to analyze, stage 2. Defaults to 11.
        debug_draw (bool, optional): draw debug plot with minimums. Defaults to False.

    Returns:
        list: list of found minimums
    """    
    logging.debug(f"Function: findMinimumsByAutoCorr")
    
    if not isinstance(data, pd.DataFrame):
        logging.error(f"Bad input parameter: data")
        return None
    
    if not analyze_ch in data.columns:
        logging.error(f"Bad input parameter: analyze_ch")
        return None
    
    acorr = autocorrelation(data[analyze_ch])
    abs_acorr = acorr.abs()
    avr_abs_acorr = abs_acorr.rolling(window=window).mean() 
    local_min =  argrelextrema(avr_abs_acorr.values, np.less, order=order)[0]
    logging.debug(f"Local min: {local_min}")
    
    local_min2 =  argrelextrema(avr_abs_acorr["total"][local_min].values, np.less, order=order2)[0]
    logging.debug(f"Local min2: {local_min2}")
    
    tmp = [local_min[x] for x in local_min2]
    logging.debug(f"Tmp: {tmp}")
    
    if debug_draw:
        plt.figure(figsize=(15,5))
        plt.plot(abs_acorr)
        plt.plot(avr_abs_acorr)    
        plt.plot(tmp, avr_abs_acorr["total"][tmp], "o", color="red")
        plt.plot(data[analyze_ch])
        plt.show()
        
    return tmp
    
# %%
def __calculatePeriods(data: pd.Series, index: int, ret: list) -> None:
    logging.debug(f"Function: __calculatePeriods")
    
    if not isinstance(data, pd.Series):
        logging.warning(f"Invalid data type, allowed type is: pd.Series, provided: {type(data)}")
        exit()
    
    size = data.size
    time = round(size/SPS, 4)    
    ret[index] = (size, time)
         
# %%
    
def calculatePeriods(data: pd.Series, buckets: list) -> dict:
    """calculatePeriods Funkcja wylicza okresy przediałów

    Args:
        data (pd.Series): Jedna kolumna danych
        buckets (list): Lista z przedziałami

    Returns:
        dict: Słownik z wyliczonymi wartościami
    """    
    logging.debug(f"Function: calculatePeriods")
    
    if not isinstance(data, pd.Series):
        logging.warning(f"Invalid data type, allowed type is: pd.Series, provided: {type(data)}")
        return None
    
    if not isinstance(buckets, list):
        logging.warning(f"Invalid data type, allowed type is: list, provided: {type(buckets)}")
        return None
    
    tmp = [None] * len(buckets)
    threads = [None] * len(buckets)
    for i, bucket in enumerate(buckets):      
        thr = th.Thread(target=__calculatePeriods, args=(data[bucket], i, tmp))
        threads[i] = thr
        thr.start()
        
    for thread in threads:
        thread.join()
       
    ret = dict().fromkeys(buckets)
    
    for i, bucket in enumerate(buckets):
        ret[bucket] = tmp[i]
        
    logging.debug(f"""Calculated periods:\n{tb(ret.values(), headers=["diff_samples", "diff_time_s"], tablefmt="fancy_grid", showindex="always")}""")
    return ret

# %%

def peaksPlot(data: pd.DataFrame, peaks: list, column: str,  title: str, x_label: str, y_label: str, plot_width: int, plot_height: int):
    """Metoda pozwalająca narysować wykres wraz z zaznaczonymi maximami.

    Args:
        data (pd.DataFrame): dane wejściowe, w przypadku naszego projektu jest to cały dataset
        peaks (list): lista punktów
        column (str): Badana kolumna. Jest stringiem, bowiem u nas tak są oznaczone kanały
        title (str): Tytuł na wykresie
        x_label (str): Etykieta osi X
        y_label (str): Etykieta osi Y
        plot_width (int): Szerokość wykresu
        plot_height (int): Wysokość wykresu
    """
    logging.debug(f"Function: peaksPlot")
    plt.figure(figsize=(plot_width,plot_height))
    plt.plot(data[column])
    plt.xlabel(x_label)
    plt.ylabel(y_label)
    plt.title(title)
    plt.plot(data[column][peaks], "x") 
    plt.show()

# %%    
def main(args = None):
    """Use logging insted of print for cleaner output
    """
    # --------------------------
    # start_time = perf_counter()
    # logging.basicConfig(format='%(asctime)s %(levelname)s:%(message)s', level=logging.DEBUG)
    # logger = logging.getLogger("projekt")
    # logger.setLevel(logging.WARNING)    
    # logging.debug("Program beginning")
    # --------------------------
    
    data = pd.DataFrame(loadmat(DATA_FILE)[ARRAY_NAME], columns=(["ch1", "ch2", "ch3", "ch4", "ch5"]))
<<<<<<< HEAD
    # minimums = findMinimumsByAutoCorr(data, "ch5", order=500, debug_draw=True)
    #splited_df, buckets = dataSplit(data, minimums)
    #print(buckets)
        
    # logging.info(f"Run time {round(perf_counter() - start_time, 4)}s")


    # calculated_correlation = correlation(data)
=======
    minimums = findMinimumsByAutoCorr(data, "ch5", order=500, debug_draw=True)
    splited_df, buckets = dataSplit(data, minimums)
        
    calculatePeriods(splited_df["ch5"], buckets)
        
    calculated_correlation = correlation(data)
>>>>>>> 93c94f3e
    
    correlationHeatmap(calculated_correlation, "Correlation Heatmap", 20)

<<<<<<< HEAD
    peaksPlot(data, "ch5", "Maxima", "Sampel", "Wartość", 19, 10)
    diff = derivative(data, "ch5")
    print(diff)
=======
    maximums = findMaximums(data, "ch5")
    
    peaksPlot(data, maximums, "ch5", "Minima", "Sampel", "Wartość", 15, 5)
    
    logging.info(f"Run time {round(perf_counter() - start_time, 4)}s")
>>>>>>> 93c94f3e

if __name__ == "__main__":
<<<<<<< HEAD
  main()

# %%
def derivative(data: pd.DataFrame, column: str) -> pd.DataFrame:
    """Jest to funkcja, która liczy pochodną dla danego zbioru danych. Zwraca DataFrame. Funkcja jest potrzebna do dalszej analizy.

    Args:
        data (pd.DataFrame): Dataframe z danymi wejściowymi. Można też wprowadzić wybrany przedział
        column (str): Kolumna, którą bierzemy do obliczeń

    Returns:
        pd.DataFrame: DataFrame z obliczoną pochodną
    """
    difference = data[column].diff()
    return difference
=======
    main()
>>>>>>> 93c94f3e
# %%<|MERGE_RESOLUTION|>--- conflicted
+++ resolved
@@ -371,7 +371,6 @@
     return ret
 
 # %%
-
 def peaksPlot(data: pd.DataFrame, peaks: list, column: str,  title: str, x_label: str, y_label: str, plot_width: int, plot_height: int):
     """Metoda pozwalająca narysować wykres wraz z zaznaczonymi maximami.
 
@@ -394,69 +393,49 @@
     plt.plot(data[column][peaks], "x") 
     plt.show()
 
+# %%
+def derivative(data: pd.DataFrame, column: str) -> pd.DataFrame:
+    """Jest to funkcja, która liczy pochodną dla danego zbioru danych. Zwraca DataFrame. Funkcja jest potrzebna do dalszej analizy.
+
+    Args:
+        data (pd.DataFrame): Dataframe z danymi wejściowymi. Można też wprowadzić wybrany przedział
+        column (str): Kolumna, którą bierzemy do obliczeń
+
+    Returns:
+        pd.DataFrame: DataFrame z obliczoną pochodną
+    """
+    difference = data[column].diff()
+    return difference
+
 # %%    
 def main(args = None):
     """Use logging insted of print for cleaner output
     """
     # --------------------------
-    # start_time = perf_counter()
-    # logging.basicConfig(format='%(asctime)s %(levelname)s:%(message)s', level=logging.DEBUG)
-    # logger = logging.getLogger("projekt")
-    # logger.setLevel(logging.WARNING)    
-    # logging.debug("Program beginning")
+    start_time = perf_counter()   
+    logging.debug("Program beginning")
     # --------------------------
     
     data = pd.DataFrame(loadmat(DATA_FILE)[ARRAY_NAME], columns=(["ch1", "ch2", "ch3", "ch4", "ch5"]))
-<<<<<<< HEAD
-    # minimums = findMinimumsByAutoCorr(data, "ch5", order=500, debug_draw=True)
-    #splited_df, buckets = dataSplit(data, minimums)
-    #print(buckets)
-        
-    # logging.info(f"Run time {round(perf_counter() - start_time, 4)}s")
-
-
-    # calculated_correlation = correlation(data)
-=======
     minimums = findMinimumsByAutoCorr(data, "ch5", order=500, debug_draw=True)
     splited_df, buckets = dataSplit(data, minimums)
         
     calculatePeriods(splited_df["ch5"], buckets)
         
     calculated_correlation = correlation(data)
->>>>>>> 93c94f3e
     
     correlationHeatmap(calculated_correlation, "Correlation Heatmap", 20)
 
-<<<<<<< HEAD
     peaksPlot(data, "ch5", "Maxima", "Sampel", "Wartość", 19, 10)
     diff = derivative(data, "ch5")
     print(diff)
-=======
     maximums = findMaximums(data, "ch5")
     
     peaksPlot(data, maximums, "ch5", "Minima", "Sampel", "Wartość", 15, 5)
     
     logging.info(f"Run time {round(perf_counter() - start_time, 4)}s")
->>>>>>> 93c94f3e
 
 if __name__ == "__main__":
-<<<<<<< HEAD
   main()
 
-# %%
-def derivative(data: pd.DataFrame, column: str) -> pd.DataFrame:
-    """Jest to funkcja, która liczy pochodną dla danego zbioru danych. Zwraca DataFrame. Funkcja jest potrzebna do dalszej analizy.
-
-    Args:
-        data (pd.DataFrame): Dataframe z danymi wejściowymi. Można też wprowadzić wybrany przedział
-        column (str): Kolumna, którą bierzemy do obliczeń
-
-    Returns:
-        pd.DataFrame: DataFrame z obliczoną pochodną
-    """
-    difference = data[column].diff()
-    return difference
-=======
-    main()
->>>>>>> 93c94f3e
 # %%