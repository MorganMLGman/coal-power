# %%
import logging
from time import perf_counter
import pandas as pd
import numpy as np
from matplotlib import pyplot as plt
from scipy.io import loadmat
from scipy.signal import find_peaks, argrelextrema
import statsmodels.api as sm
import seaborn as sns
import threading as th
from tabulate import tabulate as tb

# %%
DATA_FILE = "a08r.mat"
ARRAY_NAME = "a08r"
SPS = 8192 # Samples per second

# %%

logger = logging.getLogger("projekt")
logger_stream = logging.StreamHandler()
logger.handlers.clear()
logger.addHandler(logger_stream)
logger.setLevel(logging.DEBUG)

# %%
def findMaximums(data: pd.DataFrame, column: str, width: int = 10, distance: int = SPS*45, threshold: list = None, prominence: float = 0.1) -> list:
    """Funkcja służąca do wyszukiwanie punktów maksimum w otrzymanych danych

    Args:
        data (pd.DataFrame): dataFrame z danymi, cały niezmodyfikowany
        column (str): nazwa kolumny w której chcemy szukać
        width (int, optional): minimalna szerokość (x) piku. Defaults to 10.
        distance (int, optional): minimlna odległość (x) pomiędzy szukanymi punktami. Defaults to SPS*45.
        threshold (list, optional): minimlna/maksymalna odległość (y) pomiędzy szukanymi punktami. Defaults to None.
        prominence (float, optional): eeee, to nie wiem, ale czasami jak większe to pomaga eliminować podwójne punkty. Defaults to 0.1.

    Returns:
        list: Zwraca listę z punktami maksimum
    """
    logger.debug("Function: findMaximums")
    ret = []
    ret = find_peaks(data[column], width=width, distance=distance, threshold=threshold, prominence=prominence)[0].tolist()
    return ret  

# %%
def dataSplit(data: pd.DataFrame, spliter: list, channel: str = "all"):
    """Funkcja służąca do podziału danych na podzbiory, według podanej listy podziału. Przykładowo dla punktów podziału 1, 2, 3, zwraca przedziały [1, 2], [2, 3]

    Args:
        data (pd.DataFrame): dataFrame z danymi, cały niezmodyfikowany
        spliter (list): lista, wykorzystywana do podziału
        channel (str): nazwa kanału, który ma zostać zpisany, `all` jeżeli wszystkie

    Returns:
        pd.DataFrame: Zwraca dataFrame z przedziałami
        list: list of keys to access buckets
    """
    logger.debug("Function: dataSplit")
    ret = pd.DataFrame()
    num_of_buckets = len(spliter) - 1
    keys = [f"bucket{i}" for i in range(num_of_buckets)]
    tmp = []
    
    if "all" == channel:
        logger.debug("Spliting all channels")
        for item in range(num_of_buckets):
            tmp.append(data[spliter[item]:(spliter[item + 1] - 1)])
        ret = pd.concat(tmp, keys=keys)
        
    elif channel in data.columns:
        logger.debug(f"Spliting {channel}")
        for item in range(num_of_buckets):
            tmp.append(data[channel][spliter[item]:(spliter[item + 1] - 1)])
        ret = pd.concat(tmp, keys=keys)
        
    else:
        logger.debug(f"Parameter channel is not valid")
        ret = None
        
    return ret, keys

# %%
def descriptiveStats(bucket: pd.Series) -> dict:
    logger.debug("Function: descriptiveStats")
    ret = dict.fromkeys(["mean", "median", "min", "min_idx" "max", "max_idx", "std", "var", "auto_corr", "roll_mean"])
    
    ret["mean"] = bucket.mean()
    ret["median"] = bucket.median()
    ret["min"] = bucket.min()
    ret["min_idx"] = bucket.idxmin()
    ret["max"] = bucket.max()
    ret["max_idx"] = bucket.idxmax()
    ret["std"] = bucket.std()
    ret["var"] = bucket.var()
    ret["auto_corr"] = pd.Series(sm.tsa.acf(bucket, nlags=bucket.size), index=range(bucket.first_valid_index(), bucket.last_valid_index() + 1))
    ret["roll_mean"] = bucket.rolling(SPS).mean()
        
    return ret

# %%
def drawDescriptiveStats(bucket: pd.Series, name: str, stats: dict, size_x: int, size_y: int) -> None:
    logger.debug("Function: drawDescriptiveStats")
    plt.figure(figsize=(size_x, size_y))
    plt.title(name)
    plt.plot(bucket, label="Data")
    plt.plot(stats["roll_mean"], label="1s mean")
    plt.plot(stats["auto_corr"], label="Auto Corr", color="greenyellow")
    plt.hlines(stats["mean"], xmin=bucket.first_valid_index(), xmax=bucket.last_valid_index(), label="Mean", color="magenta")
    plt.hlines(stats["median"], xmin=bucket.first_valid_index(), xmax=bucket.last_valid_index(), label="Median", color="royalblue")
    plt.plot(stats["min_idx"], stats["min"], "o", color="aqua", label="Minimum")
    plt.plot(stats["max_idx"], stats["max"], "o", color="crimson", label="Maximum")
    plt.plot([], [], ' ', label=f"""Standard deviation: {round(stats["std"], 2)}""")
    plt.plot([], [], ' ', label=f"""Variance: {round(stats["var"], 2)}""")
    plt.legend()
    plt.show()

# %%
def correlation(data: pd.DataFrame) -> pd.DataFrame:
    """Funkcja służąca do wyliczenia korelacji pomiędzy wszystkimi pięcioma kanałami

    Args:
        data (pd.DataFrame): dane wejściowe, w przypadku naszego projektu jest to cały dataset

    Returns:
        pd.DataFrame: Wyliczona korelacja pomiędzy wszystkimi kanałami w formie tabeli, tutaj pd.DataFrame
    """
    logger.debug("Function: correlation")
    corr = data.corr(method="pearson")
    return corr


# %%
def correlationHeatmap(calculated_correlation: pd.DataFrame, title: str, font_size: int ):
    """Metoda pozwalająca narysować mapę cieplną korelacji pomiędzy kanałamia

    Args:
        calculated_correlation (pd.DataFrame): obliczona korelacja jako dane wejściowe potrzebne zbudowania wykresu, tutaj powinien być to wynik metody correlation()
        title (str): Tytuł wyświetlany na heatmapie
        font_size (int): Wielkość fonta tytułu heatmapy
    """
    logger.debug("Function: correlationHeatmap")
    fig, ax = plt.subplots(figsize=(12,12))         # Sample figsize in inches
    map = sns.heatmap(calculated_correlation, square=True, linewidths=0.2, annot=True, cbar_kws={"orientation": "horizontal"})
    map.set(xlabel="Channel", ylabel="Channel")
    map.set_title(title, fontsize=font_size)
    plt.show()

# %%
def removeConstComp(data: pd.Series, method: str = "mean", window: int = SPS) -> pd.Series:
    """Function to remove contant component from pandas data series

    Args:
        data (pd.Series): data to remove constant component
        method (str): method of removal (mean, roll, diff)
        window (int): window size used in rolling method and diff

    Returns:
        pd.Series: data 
    """
    logger.debug("Function: removeConstComp")
    ret = pd.Series()
    
    logger.debug(f"Method: {method}")
    match method:
        case "mean":
            mean = data.mean()
            ret = data.sub(mean)    
        case "roll":
            rolling = data.rolling(window).mean()
            mean = data[0: rolling.first_valid_index() - 1].mean()
            rolling = rolling.fillna(mean)
            ret = data.sub(rolling)
        case "diff":
            ret = data.diff(window)           
    return ret

# %%
def autocorrelation(data) -> pd.DataFrame:
    """Function calculates autocorrelation of given data

    Args:
        data (pd.DataFrame, pd.Series): data to calculate autocorrelation

    Returns:
        pd.DataFrame: autocorrelation series, multiple series if input data had multiple series
    """
    logger.debug("Function: autocorrelation") 
    match type(data):
        case pd.DataFrame:
            logger.debug("Provided data is pandas DataFrame")
            ret = pd.DataFrame(columns= data.columns)
            logger.debug(f"Data columns: {data.columns}")
            for column in data.columns:
                ret[column] = pd.Series(sm.tsa.acf(data[column], nlags=data[column].size))                       
        
        case pd.Series:
            logger.debug("Provided data is pandas Series")
            ret = pd.DataFrame()
            if data.index.get_level_values(0).unique().dtype == 'object':
                logger.debug("Multiple buckets available")      
                logger.debug(f"Data buckets: {data.index.get_level_values(0).unique()}")
                ret["total"] = pd.Series(sm.tsa.acf(data, nlags=data.size))
                
                for bucket in data.index.get_level_values(0).unique():
                    ret[bucket] = pd.Series(sm.tsa.acf(data[bucket], nlags=data[bucket].size))
                    
            else:
                logger.debug("Single bucket available")  
                ret["total"] = sm.tsa.acf(data, nlags=data.size)
                
        case _:
            ret = None
        
    return ret

# %%
def drawAutocorrelation(data: pd.DataFrame, name: str = "Autocorrelation", overlaid = False, lineWidth: float = 1.0) -> None:
    """drawAutocorrelation fuction draw plot of auto correlation of provided data

    Args:
        data (pd.DataFrame): data to plot
        name (str, optional): title for plot. Defaults to "Autocorrelation".
        overlaid (bool, optional): draw multiple plots on one image. Defaults to False.
        lineWidth (float, optional): witdh of plot lines. Defaults to 1.0.
    """
    logger.debug(f"Function: drawAutocorrelation")
    logger.debug(data.columns)
    
    min_value = -0.2    
    for i, column in enumerate(data.columns, start= 1):            
            if data[column].min() < min_value:
                min_value = data[column].min()
    
    plt.figure(figsize=(15, 5))
    if data.columns.size == 1:
        logger.debug(f"Only one column")
        plt.plot(data, linewidth=lineWidth)
        plt.title(f"{name}")
        plt.ylim(min_value, 1.0)
        
    else:        
        logger.debug(f"Overlaid: {overlaid}")        
        if overlaid:
            if "total" in data.columns:
                logger.debug(f"`total` is one of colums")
                plt.subplot(1, 2, 1)
                plt.plot(data["total"], linewidth=lineWidth)
                plt.title(f"{name} total")
                plt.ylim(min_value, 1.0)
                
                plt.subplot(1, 2, 2)
                plt.title(f"""{name} {data.columns.where(data.columns != "total").dropna().values}""")
                plt.ylim(min_value, 1.0)
                
                for column in data.columns.where(data.columns != "total").dropna().values:
                    plt.plot(data[column], label=column, linewidth=lineWidth)
                
            else:
                logger.debug(f"`total` is not one of colums")
                
                plt.title(f"""{name} {data.columns.values}""")
                plt.ylim(min_value, 1.0)
                
                for column in data.columns:
                    plt.plot(data[column], label=column, linewidth=lineWidth)
        else:
            for i, column in enumerate(data.columns, start= 1):
                logger.debug(f"Column {column}, index {i}")              
                plt.subplot(1, data.columns.size, i)
                plt.ylim(min_value, 1.0)  
                plt.title(f"{name} {column}")
                plt.plot(data[column], linewidth=lineWidth)
                
    plt.legend()    
    plt.show()

# %%
def findMinimumsByAutoCorr(data: pd.DataFrame, analyze_ch: str = "ch1", window: int = SPS, order: int = 200, order2: int = 11, debug_draw: bool = False) -> list:
    """findMinimumsByAutoCorr find minimums in data based on autocorrelation

    Args:
        data (pd.DataFrame): data to analyze
        analyze_ch (str, optional): column from data to anazlyze. Defaults to "ch1".
        window (int, optional): rolling window mean size. Defaults to SPS.
        order (int, optional): samples to analyze, stage 1. Defaults to 200.
        order2 (int, optional): samples to analyze, stage 2. Defaults to 11.
        debug_draw (bool, optional): draw debug plot with minimums. Defaults to False.

    Returns:
        list: list of found minimums
    """    
    logger.debug(f"Function: findMinimumsByAutoCorr")
    
    if not isinstance(data, pd.DataFrame):
        logger.error(f"Bad input parameter: data")
        return None
    
    if not analyze_ch in data.columns:
        logger.error(f"Bad input parameter: analyze_ch")
        return None
    
    acorr = autocorrelation(data[analyze_ch])
    abs_acorr = acorr.abs()
    avr_abs_acorr = abs_acorr.rolling(window=window).mean() 
    local_min =  argrelextrema(avr_abs_acorr.values, np.less, order=order)[0]
    logger.debug(f"Local min: {local_min!r}")
    
    local_min2 =  argrelextrema(avr_abs_acorr["total"][local_min].values, np.less, order=order2)[0]
    logger.debug(f"Local min2: {local_min2!r}")
    
    tmp = [local_min[x] for x in local_min2]
    logger.debug(f"Tmp: {tmp}")
    
    if debug_draw:
        plt.figure(figsize=(15,5))
        plt.plot(abs_acorr)
        plt.plot(avr_abs_acorr)    
        plt.plot(tmp, avr_abs_acorr["total"][tmp], "o", color="red")
        plt.plot(data[analyze_ch])
        plt.show()
        
    return tmp
    
# %%
def __calculatePeriods(data: pd.Series, index: int, ret: list) -> None:
    logger.debug(f"Function: __calculatePeriods")
    
    size = data.size
    time = round(size/SPS, 4)    
    ret[index] = (size, time)
         
# %%
    
def calculatePeriods(data: pd.Series, buckets: list) -> dict:
    """calculatePeriods Funkcja wylicza okresy przediałów

    Args:
        data (pd.Series): Jedna kolumna danych
        buckets (list): Lista z przedziałami

    Returns:
        dict: Słownik z wyliczonymi wartościami
    """    
    logger.debug(f"Function: calculatePeriods")
    
    if not isinstance(data, pd.Series):
        logger.warning(f"Invalid data type, allowed type is: pd.Series, provided: {type(data)}")
        return None
    
    if not isinstance(buckets, list):
        logger.warning(f"Invalid data type, allowed type is: list, provided: {type(buckets)}")
        return None
    
    tmp = [None] * len(buckets)
    threads = [None] * len(buckets)
    for i, bucket in enumerate(buckets):      
        thr = th.Thread(target=__calculatePeriods, args=(data[bucket], i, tmp))
        threads[i] = thr
        thr.start()
        
    for thread in threads:
        thread.join()
       
    ret = dict().fromkeys(buckets)
    
    for i, bucket in enumerate(buckets):
        ret[bucket] = tmp[i]
        
    logger.debug(f"""Calculated periods:\n{tb(ret.values(), headers=["diff_samples", "diff_time_s"], tablefmt="fancy_grid", showindex="always")}""")
    return ret

# %%
def peaksPlot(data: pd.DataFrame, peaks: list, column: str,  title: str, x_label: str, y_label: str, plot_width: int, plot_height: int):
    """Metoda pozwalająca narysować wykres wraz z zaznaczonymi maximami.

    Args:
        data (pd.DataFrame): dane wejściowe, w przypadku naszego projektu jest to cały dataset
        peaks (list): lista punktów
        column (str): Badana kolumna. Jest stringiem, bowiem u nas tak są oznaczone kanały
        title (str): Tytuł na wykresie
        x_label (str): Etykieta osi X
        y_label (str): Etykieta osi Y
        plot_width (int): Szerokość wykresu
        plot_height (int): Wysokość wykresu
    """
    logger.debug(f"Function: peaksPlot")
    plt.figure(figsize=(plot_width,plot_height))
    plt.plot(data[column])
    plt.xlabel(x_label)
    plt.ylabel(y_label)
    plt.title(title)
    plt.plot(data[column][peaks], "x") 
    plt.show()

# %%
<<<<<<< HEAD
def derivative(input_data: pd.DataFrame) -> pd.DataFrame:
=======
def __reduceResolution(data, column: str, index: int, ret: list, drop_by: int = SPS):
    logger.debug(f"Function: __reduceResolution")
    
    ret[index] = pd.Series(data[column][::drop_by])
# %%
def reduceResolution(data, drop_by: int = SPS):
    """reduceResolution drop resolution by drop_by parameter

    Args:
        data (pd.DataFrame or pd.Series): Data to reduce
        drop_by (int, optional): Reduce resolution by drop_by, like 300 / 5 = 60. Defaults to SPS.

    Returns:
        pd.DataFrame or pd.Series: Reduced data
    """
    logger.debug(f"Function: reduceResolution")
    
    if not ( isinstance(data, pd.DataFrame) or isinstance(data, pd.Series) ):
        logger.warning(f"Invalid data type, allowed type is: pd.DataFrame or pd.Series, provided: {type(data)}")
        return None
    
    if not isinstance(drop_by, int):
        logger.warning(f"Invalid data type, allowed type is: INT, provided: {type(drop_by)}")
        return None
        
    if isinstance(data, pd.Series):
        ret = pd.Series(data[::drop_by], index=range(data.size))
        logger.debug(f"Ret: {ret!r}")
        logger.debug(f"Index: {ret.keys()!r}")
        return ret
    
    else:        
        threads = [None] * data.columns.size
        th_data = [None] * data.columns.size
        
        for i, column in enumerate(data.columns):
            thr = th.Thread(target=__reduceResolution, args=(data, column, i, th_data, drop_by))
            threads[i] = thr
            thr.start()
            
        for thr in threads:
            thr.join()
        
        tmp = pd.DataFrame(th_data)
        ret = tmp.transpose()
        ret.columns = data.columns
        ret.index = range(ret[column].size)               
        logger.debug(f"Ret: {ret!r}")
        
        return ret
    
# %% 
def derivative(data: pd.DataFrame, column: str) -> pd.DataFrame:
>>>>>>> 85fc748b
    """Jest to funkcja, która liczy pochodną dla danego zbioru danych. Zwraca DataFrame. Funkcja jest potrzebna do dalszej analizy.

    Args:
        input_data (pd.DataFrame): Dataframe z danymi wejściowymi. Można też wprowadzić wybrany przedział
        

    Returns:
        pd.DataFrame: DataFrame z obliczoną pochodną
    """
<<<<<<< HEAD
    difference = input_data.diff()
=======
    logger.debug(f"Function: derivative")
    difference = data[column].diff()
>>>>>>> 85fc748b
    return difference

# %%
def __sampleWindow(data, column: str, index: int, ret: list, window: int = SPS):
    logger.debug(f"Function: __sampleWindow, thread: {index}")
    ret[index] = [data[column][i*window: (i+1)*window - 1].mean() for i in range(int(data[column].size / window))]
    
# %%
def sampleWindow(data, window: int = SPS):
    """sampleWindow, funkcja próbkuje dane co wartość podaną w window i liczy wartość średnią z utworzonych próbek

    Args:
        data (_type_): dane do przetworzenia
        window (int, optional): rozmiar okna do próbkowania. Defaults to SPS.

    Returns:
        pd.DataFrame lub pd.Series: DataFrame lub Seria zależnie od ilości kolumn w danych wejściowych
    """
    logger.debug(f"Function: sampleWindow")
    
    if not ( isinstance(data, pd.DataFrame) or isinstance(data, pd.Series) ):
        logger.warning(f"Invalid data type, allowed type is: pd.DataFrame or pd.Series, provided: {type(data)}")
        return None
    
    if not isinstance(window, int) and window > 1:
        logger.warning(f"Invalid data type, allowed type is: int, provided: {type(window)}")
        return None
    
    if isinstance(data, pd.Series):
        tmp = []
        for i in range(int(data.size / window)):
            tmp.append(data[i*window: (i+1)*window - 1].mean())
        logger.debug(i)
        ret = pd.Series(tmp)
        logger.debug(ret)
        
        return ret

    else:
        threads = [None] * data.columns.size
        th_data = [None] * data.columns.size
        
        for i, column in enumerate(data.columns):
            thr = th.Thread(target=__sampleWindow, args=(data, column, i, th_data, window))
            threads[i] = thr
            thr.start()
            
        for thr in threads:
            thr.join()
            
        tmp = pd.DataFrame(th_data)    
        ret = tmp.transpose()
        ret.columns = data.columns
        logger.debug(f"{ret!r}")
        
        return ret
            
# %%
def drawPlotXD(*args, over_laid: bool = True, width: int = 15, height: int = 5, xlabel: str = "", ylabel: str = "", title: str = "") -> None:
    """drawPlotXD https://morganmlgman.duckdns.org/s/nhQEwxFKs#

    Args:
        over_laid (bool, optional): _description_. Defaults to True.
        width (int, optional): _description_. Defaults to 15.
        height (int, optional): _description_. Defaults to 5.
        xlabel (str, optional): _description_. Defaults to "".
        ylabel (str, optional): _description_. Defaults to "".
        title (str, optional): _description_. Defaults to "".
    """
    logger.debug(f"Function: drawPlotXD")
    
    if over_laid:
        plt.figure(figsize=(width, height))
        plt.xlabel(xlabel)
        plt.ylabel(ylabel)
        plt.title(title)
        
        for item in args:
            if isinstance(item, dict):
                logger.debug(f"{item!r}")
                plt.plot(item["data"],
                         "o" if "draw_line" in item and not item["draw_line"] else "",
                         label=item["label"] if "label" in item else "",
                         color=item["color"] if "color" in item else "",
                         linewidth=item["line_width"] if "line_width" in item else 0.9,
                         marker=item["marker"] if "marker" in item else "")
            else:
                plt.plot(item, linewidth=0.9)
                
        plt.legend(loc="upper right")
        plt.show()
    
    else:
        plt.figure(figsize=(width, len(args)*height))
              
        for i, item in enumerate(args, start=1):
            plt.subplot(len(args), 1, i)
            plt.xlabel(xlabel)
            plt.ylabel(ylabel)
            plt.title(title)
            if isinstance(item, dict):
                logger.debug(f"{item!r}")
                plt.plot(item["data"],
                         "o" if "draw_line" in item and not item["draw_line"] else "",
                         label=item["label"] if "label" in item else "",
                         color=item["color"] if "color" in item else "",
                         linewidth=item["line_width"] if "line_width" in item else 0.9,
                         marker=item["marker"] if "marker" in item else "")
            else:
                plt.plot(item, linewidth=0.9)
                
            plt.legend(loc="upper right")        
        plt.show()        
              
# %%
def cuttingZeroCount(inputData: pd.DataFrame):
    """Funkcja licząca liczbę przejść pochodnej przez 0. Można tu wrzucić pochodną

    Args:
        data (pd.DataFrame): Dane dla których zostanie obliczona liczba przejść przez 0. 
        Jeśli chcemy dać kolumnę, to trzeba ją wpisać, np. data["ch5"]
    Returns:
        counter (int): Liczba przejść przez zero
        points (list): punkty, w których doszło do tego przejścia
    """
    max = len(inputData)
    counter = 0
    points = []
    for i in range(1, (max-1)):
        if (inputData[i-1] < 0 and inputData[i+1] > 0) or (inputData[i-1] > 0 and inputData[i+1] < 0):
            counter = counter + 1
            points.append(i)

    return (counter, points)   

# %%    
def main(args = None):
    """Use logging insted of print for cleaner output
    """
    # --------------------------
    start_time = perf_counter()   
    logger.debug("Program beginning")
    # --------------------------
    
    data = pd.DataFrame(loadmat(DATA_FILE)[ARRAY_NAME], columns=(["ch1", "ch2", "ch3", "ch4", "ch5"]))
    minimums = findMinimumsByAutoCorr(data, "ch5", order=500, debug_draw=True)
    splited_df, buckets = dataSplit(data, minimums)
        
    calculatePeriods(splited_df["ch5"], buckets)
        
    calculated_correlation = correlation(data)
    
    correlationHeatmap(calculated_correlation, "Correlation Heatmap", 20)
    
    diff = derivative(data["ch5"])
    logger.debug(diff)
    maximums = findMaximums(data, "ch5")
    
    peaksPlot(data, maximums, "ch5", "Maksima", "Sampel", "Wartość", 15, 5)
    
    data_reduced = reduceResolution(data, SPS)
    samples_1s = sampleWindow(data)
    
    data1 = {
        "data": data_reduced["ch5"],
        "label": "Rozdzielczość co 1s",
        "color": "darkorange",
        "marker": ".",
        "draw_line": True
    }
    drawPlotXD(data1, xlabel="Sekunda", ylabel="Wartości", title="Dane", over_laid=True)
    
    logger.info(f"Run time {round(perf_counter() - start_time, 4)}s")

if __name__ == "__main__":
<<<<<<< HEAD
  main()
# %%
def cuttingZeroCount(input_data: pd.DataFrame):
    """Funkcja licząca liczbę przejść pochodnej przez 0. Można tu wrzucić pochodną

    Args:
        data (pd.DataFrame): Dane dla których zostanie obliczona liczba przejść przez 0. 
        Jeśli chcemy dać kolumnę, to trzeba ją wpisać, np. data["ch5"]
    Returns:
        counter (int): Liczba przejść przez zero
        points (list): punkty, w których doszło do tego przejścia
    """
    max = len(input_data)
    counter = 0
    points = []
    for i in range(1, (max-1)):
        if (input_data[i-1] < 0 and input_data[i+1] > 0) or (input_data[i-1] > 0 and input_data[i+1] < 0):
            counter = counter + 1
            points.append(i)

    return (counter, points)
# %%

=======
    main()
>>>>>>> 85fc748b
# %%<|MERGE_RESOLUTION|>--- conflicted
+++ resolved
@@ -395,9 +395,6 @@
     plt.show()
 
 # %%
-<<<<<<< HEAD
-def derivative(input_data: pd.DataFrame) -> pd.DataFrame:
-=======
 def __reduceResolution(data, column: str, index: int, ret: list, drop_by: int = SPS):
     logger.debug(f"Function: __reduceResolution")
     
@@ -450,8 +447,7 @@
         return ret
     
 # %% 
-def derivative(data: pd.DataFrame, column: str) -> pd.DataFrame:
->>>>>>> 85fc748b
+def derivative(input_data: pd.DataFrame) -> pd.DataFrame:
     """Jest to funkcja, która liczy pochodną dla danego zbioru danych. Zwraca DataFrame. Funkcja jest potrzebna do dalszej analizy.
 
     Args:
@@ -461,12 +457,7 @@
     Returns:
         pd.DataFrame: DataFrame z obliczoną pochodną
     """
-<<<<<<< HEAD
     difference = input_data.diff()
-=======
-    logger.debug(f"Function: derivative")
-    difference = data[column].diff()
->>>>>>> 85fc748b
     return difference
 
 # %%
@@ -580,9 +571,8 @@
                 
             plt.legend(loc="upper right")        
         plt.show()        
-              
-# %%
-def cuttingZeroCount(inputData: pd.DataFrame):
+
+def cuttingZeroCount(input_data: pd.DataFrame):
     """Funkcja licząca liczbę przejść pochodnej przez 0. Można tu wrzucić pochodną
 
     Args:
@@ -592,15 +582,15 @@
         counter (int): Liczba przejść przez zero
         points (list): punkty, w których doszło do tego przejścia
     """
-    max = len(inputData)
+    max = len(input_data)
     counter = 0
     points = []
     for i in range(1, (max-1)):
-        if (inputData[i-1] < 0 and inputData[i+1] > 0) or (inputData[i-1] > 0 and inputData[i+1] < 0):
+        if (input_data[i-1] < 0 and input_data[i+1] > 0) or (input_data[i-1] > 0 and input_data[i+1] < 0):
             counter = counter + 1
             points.append(i)
 
-    return (counter, points)   
+    return (counter, points)
 
 # %%    
 def main(args = None):
@@ -642,31 +632,4 @@
     logger.info(f"Run time {round(perf_counter() - start_time, 4)}s")
 
 if __name__ == "__main__":
-<<<<<<< HEAD
-  main()
-# %%
-def cuttingZeroCount(input_data: pd.DataFrame):
-    """Funkcja licząca liczbę przejść pochodnej przez 0. Można tu wrzucić pochodną
-
-    Args:
-        data (pd.DataFrame): Dane dla których zostanie obliczona liczba przejść przez 0. 
-        Jeśli chcemy dać kolumnę, to trzeba ją wpisać, np. data["ch5"]
-    Returns:
-        counter (int): Liczba przejść przez zero
-        points (list): punkty, w których doszło do tego przejścia
-    """
-    max = len(input_data)
-    counter = 0
-    points = []
-    for i in range(1, (max-1)):
-        if (input_data[i-1] < 0 and input_data[i+1] > 0) or (input_data[i-1] > 0 and input_data[i+1] < 0):
-            counter = counter + 1
-            points.append(i)
-
-    return (counter, points)
-# %%
-
-=======
-    main()
->>>>>>> 85fc748b
-# %%+  main()