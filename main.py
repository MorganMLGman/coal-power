--- conflicted
+++ resolved
@@ -305,17 +305,10 @@
     abs_acorr = acorr.abs()
     avr_abs_acorr = abs_acorr.rolling(window=window).mean() 
     local_min =  argrelextrema(avr_abs_acorr.values, np.less, order=order)[0]
-<<<<<<< HEAD
     logger.debug(f"Local min: {local_min!r}")
     
     local_min2 =  argrelextrema(avr_abs_acorr["total"][local_min].values, np.less, order=order2)[0]
     logger.debug(f"Local min2: {local_min2!r}")
-=======
-    logger.debug(f"Local min: {local_min}")
-    
-    local_min2 =  argrelextrema(avr_abs_acorr["total"][local_min].values, np.less, order=order2)[0]
-    logger.debug(f"Local min2: {local_min2}")
->>>>>>> 0e5ce717
     
     tmp = [local_min[x] for x in local_min2]
     logger.debug(f"Tmp: {tmp}")
@@ -333,13 +326,6 @@
 # %%
 def __calculatePeriods(data: pd.Series, index: int, ret: list) -> None:
     logger.debug(f"Function: __calculatePeriods")
-<<<<<<< HEAD
-=======
-    
-    if not isinstance(data, pd.Series):
-        logger.warning(f"Invalid data type, allowed type is: pd.Series, provided: {type(data)}")
-        exit()
->>>>>>> 0e5ce717
     
     size = data.size
     time = round(size/SPS, 4)    
@@ -409,7 +395,6 @@
     plt.show()
 
 # %%
-<<<<<<< HEAD
 def __reduceResolution(data, column: str, index: int, ret: list, drop_by: int = SPS):
     logger.debug(f"Function: __reduceResolution")
     
@@ -448,7 +433,6 @@
         ret = pd.DataFrame(th_data)
         
         logger.debug(f"Ret: {ret!r}")
-=======
 def derivative(data: pd.DataFrame, column: str) -> pd.DataFrame:
     """Jest to funkcja, która liczy pochodną dla danego zbioru danych. Zwraca DataFrame. Funkcja jest potrzebna do dalszej analizy.
 
@@ -461,18 +445,13 @@
     """
     difference = data[column].diff()
     return difference
->>>>>>> 0e5ce717
 
 # %%    
 def main(args = None):
     """Use logging insted of print for cleaner output
     """
     # --------------------------
-<<<<<<< HEAD
-    start_time = perf_counter()
-=======
     start_time = perf_counter()   
->>>>>>> 0e5ce717
     logger.debug("Program beginning")
     # --------------------------
     
@@ -492,11 +471,8 @@
     
     peaksPlot(data, maximums, "ch5", "Maksima", "Sampel", "Wartość", 15, 5)
     
-<<<<<<< HEAD
     reduceResolution(data, SPS)
     
-=======
->>>>>>> 0e5ce717
     logger.info(f"Run time {round(perf_counter() - start_time, 4)}s")
 
 if __name__ == "__main__":
