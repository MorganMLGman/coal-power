# %%
import logging
from time import perf_counter
import pandas as pd
import numpy as np
from matplotlib import pyplot as plt
from scipy.io import loadmat
from scipy.signal import find_peaks, argrelextrema
import statsmodels.api as sm
import seaborn as sns
<<<<<<< HEAD
from peakdetect import peakdetect
import plotly.graph_objects as go
=======
import multiprocessing
>>>>>>> d4f84c7e

# %%
DATA_FILE = "a08r.mat"
ARRAY_NAME = "a08r"
SPS = 8192 # Samples per second

# %%
def findMaximums(data: pd.DataFrame, column: str, width: int = 10, distance: int = SPS*45, threshold: list = None, prominence: float = 0.1) -> list:
    """Funkcja służąca do wyszukiwanie punktów maksimum w otrzymanych danych

    Args:
        data (pd.DataFrame): dataFrame z danymi, cały niezmodyfikowany
        column (str): nazwa kolumny w której chcemy szukać
        width (int, optional): minimalna szerokość (x) piku. Defaults to 10.
        distance (int, optional): minimlna odległość (x) pomiędzy szukanymi punktami. Defaults to SPS*45.
        threshold (list, optional): minimlna/maksymalna odległość (y) pomiędzy szukanymi punktami. Defaults to None.
        prominence (float, optional): eeee, to nie wiem, ale czasami jak większe to pomaga eliminować podwójne punkty. Defaults to 0.1.

    Returns:
        list: Zwraca listę z punktami maksimum
    """
    logging.debug("Function: findMaximums")
    ret = []
    ret = find_peaks(data[column], width=width, distance=distance, threshold=threshold, prominence=prominence)[0].tolist()
    return ret  

# %%
def dataSplit(data: pd.DataFrame, spliter: list, channel: str = "all"):
    """Funkcja służąca do podziału danych na podzbiory, według podanej listy podziału. Przykładowo dla punktów podziału 1, 2, 3, zwraca przedziały [1, 2], [2, 3]

    Args:
        data (pd.DataFrame): dataFrame z danymi, cały niezmodyfikowany
        spliter (list): lista, wykorzystywana do podziału
        channel (str): nazwa kanału, który ma zostać zpisany, `all` jeżeli wszystkie

    Returns:
        pd.DataFrame: Zwraca dataFrame z przedziałami
        list: list of keys to access buckets
    """
    logging.debug("Function: dataSplit")
    ret = pd.DataFrame()
    num_of_buckets = len(spliter) - 1
    keys = [f"bucket{i}" for i in range(num_of_buckets)]
    tmp = []
    
    if "all" == channel:
        logging.debug("Spliting all channels")
        for item in range(num_of_buckets):
            tmp.append(data[spliter[item]:(spliter[item + 1] - 1)])
        ret = pd.concat(tmp, keys=keys)
        
    elif channel in data.columns:
        logging.debug(f"Spliting {channel}")
        for item in range(num_of_buckets):
            tmp.append(data[channel][spliter[item]:(spliter[item + 1] - 1)])
        ret = pd.concat(tmp, keys=keys)
        
    else:
        logging.debug(f"Parameter channel is not valid")
        ret = None
        
    return ret, keys

# %%
def descriptiveStats(bucket: pd.Series) -> dict:
    logging.debug("Function: descriptiveStats")
    ret = dict.fromkeys(["mean", "median", "min", "min_idx" "max", "max_idx", "std", "var", "auto_corr", "roll_mean"])
    
    ret["mean"] = bucket.mean()
    ret["median"] = bucket.median()
    ret["min"] = bucket.min()
    ret["min_idx"] = bucket.idxmin()
    ret["max"] = bucket.max()
    ret["max_idx"] = bucket.idxmax()
    ret["std"] = bucket.std()
    ret["var"] = bucket.var()
    ret["auto_corr"] = pd.Series(sm.tsa.acf(bucket, nlags=bucket.size), index=range(bucket.first_valid_index(), bucket.last_valid_index() + 1))
    ret["roll_mean"] = bucket.rolling(SPS).mean()
        
    return ret

# %%
def drawDescriptiveStats(bucket: pd.Series, name: str, stats: dict, size_x: int, size_y: int) -> None:
    logging.debug("Function: drawDescriptiveStats")
    plt.figure(figsize=(size_x, size_y))
    plt.title(name)
    plt.plot(bucket, label="Data")
    plt.plot(stats["roll_mean"], label="1s mean")
    plt.plot(stats["auto_corr"], label="Auto Corr", color="greenyellow")
    plt.hlines(stats["mean"], xmin=bucket.first_valid_index(), xmax=bucket.last_valid_index(), label="Mean", color="magenta")
    plt.hlines(stats["median"], xmin=bucket.first_valid_index(), xmax=bucket.last_valid_index(), label="Median", color="royalblue")
    plt.plot(stats["min_idx"], stats["min"], "o", color="aqua", label="Minimum")
    plt.plot(stats["max_idx"], stats["max"], "o", color="crimson", label="Maximum")
    plt.plot([], [], ' ', label=f"""Standard deviation: {round(stats["std"], 2)}""")
    plt.plot([], [], ' ', label=f"""Variance: {round(stats["var"], 2)}""")
    plt.legend()
    plt.show()

# %%
def correlation(data: pd.DataFrame) -> pd.DataFrame:
    """Funkcja służąca do wyliczenia korelacji pomiędzy wszystkimi pięcioma kanałami

    Args:
        data (pd.DataFrame): dane wejściowe, w przypadku naszego projektu jest to cały dataset

    Returns:
        pd.DataFrame: Wyliczona korelacja pomiędzy wszystkimi kanałami w formie tabeli, tutaj pd.DataFrame
    """
    logging.debug("Function: correlation")
    corr = data.corr(method="pearson")
    return corr


# %%
def correlationHeatmap(calculated_correlation: pd.DataFrame, title: str, font_size: int ):
    """Metoda pozwalająca narysować mapę cieplną korelacji pomiędzy kanałamia

    Args:
        calculated_correlation (pd.DataFrame): obliczona korelacja jako dane wejściowe potrzebne zbudowania wykresu, tutaj powinien być to wynik metody correlation()
        title (str): Tytuł wyświetlany na heatmapie
        font_size (int): Wielkość fonta tytułu heatmapy
    """
    logging.debug("Function: correlationHeatmap")
    fig, ax = plt.subplots(figsize=(12,12))         # Sample figsize in inches
    map = sns.heatmap(calculated_correlation, square=True, linewidths=0.2, annot=True, cbar_kws={"orientation": "horizontal"})
    map.set(xlabel="Channel", ylabel="Channel")
    map.set_title(title, fontsize=font_size)
    plt.show()

# %%
def removeConstComp(data: pd.Series, method: str = "mean", window: int = SPS) -> pd.Series:
    """Function to remove contant component from pandas data series

<<<<<<< HEAD
=======
    Args:
        data (pd.Series): data to remove constant component
        method (str): method of removal (mean, roll, diff)
        window (int): window size used in rolling method and diff

    Returns:
        pd.Series: data 
    """
    logging.debug("Function: removeConstComp")
    ret = pd.Series()
    
    logging.debug(f"Method: {method}")
    match method:
        case "mean":
            mean = data.mean()
            ret = data.sub(mean)    
        case "roll":
            rolling = data.rolling(window).mean()
            mean = data[0: rolling.first_valid_index() - 1].mean()
            rolling = rolling.fillna(mean)
            ret = data.sub(rolling)
        case "diff":
            ret = data.diff(window)           
    return ret

>>>>>>> d4f84c7e
# %%
def autocorrelation(data) -> pd.DataFrame:
    """Function calculates autocorrelation of given data

    Args:
        data (pd.DataFrame, pd.Series): data to calculate autocorrelation

    Returns:
        pd.DataFrame: autocorrelation series, multiple series if input data had multiple series
    """
    logging.debug("Function: autocorrelation") 
    match type(data):
        case pd.DataFrame:
            logging.debug("Provided data is pandas DataFrame")
            ret = pd.DataFrame(columns= data.columns)
            logging.debug(f"Data columns: {data.columns}")
            for column in data.columns:
                ret[column] = pd.Series(sm.tsa.acf(data[column], nlags=data[column].size))                       
        
        case pd.Series:
            logging.debug("Provided data is pandas Series")
            ret = pd.DataFrame()
            if data.index.get_level_values(0).unique().dtype == 'object':
                logging.debug("Multiple buckets available")      
                logging.debug(f"Data buckets: {data.index.get_level_values(0).unique()}")
                ret["total"] = pd.Series(sm.tsa.acf(data, nlags=data.size))
                
                for bucket in data.index.get_level_values(0).unique():
                    ret[bucket] = pd.Series(sm.tsa.acf(data[bucket], nlags=data[bucket].size))
                    
            else:
                logging.debug("Single bucket available")  
                ret["total"] = sm.tsa.acf(data, nlags=data.size)
                
        case _:
            ret = None
        
    return ret

# %%
def drawAutocorrelation(data: pd.DataFrame, name: str = "Autocorrelation", overlaid = False, lineWidth: float = 1.0) -> None:
    """drawAutocorrelation fuction draw plot of auto correlation of provided data

    Args:
        data (pd.DataFrame): data to plot
        name (str, optional): title for plot. Defaults to "Autocorrelation".
        overlaid (bool, optional): draw multiple plots on one image. Defaults to False.
        lineWidth (float, optional): witdh of plot lines. Defaults to 1.0.
    """
    logging.debug(f"Function: drawAutocorrelation")
    logging.debug(data.columns)
    
    min_value = -0.2    
    for i, column in enumerate(data.columns, start= 1):            
            if data[column].min() < min_value:
                min_value = data[column].min()
    
    plt.figure(figsize=(15, 5))
    if data.columns.size == 1:
        logging.debug(f"Only one column")
        plt.plot(data, linewidth=lineWidth)
        plt.title(f"{name}")
        plt.ylim(min_value, 1.0)
        
    else:        
        logging.debug(f"Overlaid: {overlaid}")        
        if overlaid:
            if "total" in data.columns:
                logging.debug(f"`total` is one of colums")
                plt.subplot(1, 2, 1)
                plt.plot(data["total"], linewidth=lineWidth)
                plt.title(f"{name} total")
                plt.ylim(min_value, 1.0)
                
                plt.subplot(1, 2, 2)
                plt.title(f"""{name} {data.columns.where(data.columns != "total").dropna().values}""")
                plt.ylim(min_value, 1.0)
                
                for column in data.columns.where(data.columns != "total").dropna().values:
                    plt.plot(data[column], label=column, linewidth=lineWidth)
                
            else:
                logging.debug(f"`total` is not one of colums")
                
                plt.title(f"""{name} {data.columns.values}""")
                plt.ylim(min_value, 1.0)
                
                for column in data.columns:
                    plt.plot(data[column], label=column, linewidth=lineWidth)
        else:
            for i, column in enumerate(data.columns, start= 1):
                logging.debug(f"Column {column}, index {i}")              
                plt.subplot(1, data.columns.size, i)
                plt.ylim(min_value, 1.0)  
                plt.title(f"{name} {column}")
                plt.plot(data[column], linewidth=lineWidth)
                
    plt.legend()    
    plt.show()

# %%
def findMinimumsByAutoCorr(data: pd.DataFrame, analyze_ch: str = "ch1", window: int = SPS, order: int = 200, order2: int = 11, debug_draw: bool = False) -> list:
    """findMinimumsByAutoCorr find minimums in data based on autocorrelation

    Args:
        data (pd.DataFrame): data to analyze
        analyze_ch (str, optional): column from data to anazlyze. Defaults to "ch1".
        window (int, optional): rolling window mean size. Defaults to SPS.
        order (int, optional): samples to analyze, stage 1. Defaults to 200.
        order2 (int, optional): samples to analyze, stage 2. Defaults to 11.
        debug_draw (bool, optional): draw debug plot with minimums. Defaults to False.

    Returns:
        list: list of found minimums
    """    
    logging.debug(f"Function: findMinimumsByAutoCorr")
    
    if not isinstance(data, pd.DataFrame):
        logging.error(f"Bad input parameter: data")
        return None
    
    if not analyze_ch in data.columns:
        logging.error(f"Bad input parameter: analyze_ch")
        return None
    
    acorr = autocorrelation(data[analyze_ch])
    abs_acorr = acorr.abs()
    avr_abs_acorr = abs_acorr.rolling(window=window).mean() 
    local_min =  argrelextrema(avr_abs_acorr.values, np.less, order=order)[0]
    logging.debug(f"Local min: {local_min}")
    
    local_min2 =  argrelextrema(avr_abs_acorr["total"][local_min].values, np.less, order=order2)[0]
    logging.debug(f"Local min2: {local_min2}")
    
    if debug_draw:
        plt.figure(figsize=(15,5))
        plt.plot(abs_acorr)
        plt.plot(avr_abs_acorr)    
        tmp = [local_min[x] for x in local_min2]
        plt.plot(tmp, avr_abs_acorr["total"][tmp], "o", color="red")
        plt.plot(data[analyze_ch])
        plt.show()
        
    return local_min2
    
    

# %%    
def main(args = None):
    """Use logging insted of print for cleaner output
    """
    # --------------------------
    start_time = perf_counter()
    logging.basicConfig(format='%(asctime)s %(levelname)s:%(message)s', level=logging.DEBUG)
    logger = logging.getLogger("projekt")
    logger.setLevel(logging.DEBUG)    
    logging.debug("Program beginning")
    # --------------------------
    
<<<<<<< HEAD
    # correlationHeatmap(calculated_correlation, "Correlation Heatmap", 20)

    peaksPlot(data, "ch5", "Maxima", "Sampel", "Wartość", 19, 10)
    


# %%

def peaksPlot(data: pd.DataFrame, column: str,  title: str, x_label: str, y_label: str, plot_width: int, plot_height: int):
    """Metoda pozwalająca narysować wykres wraz z zaznaczonymi maximami.

    Args:
        data (pd.DataFrame): dane wejściowe, w przypadku naszego projektu jest to cały dataset
        column (str): Badana kolumna. Jest stringiem, bowiem u nas tak są oznaczone kanały
        title (str): Tytuł na wykresie
        x_label (str): Etykieta osi X
        y_label (str): Etykieta osi Y
        plot_width (int): Szerokość wykresu
        plot_height (int): Wysokość wykresu
    """
    peaks = findMaximums(data, column)
    plt.figure(figsize=(plot_width,plot_height))
    plt.plot(data[column])
    plt.xlabel(x_label)
    plt.ylabel(y_label)
    plt.title(title)
    plt.plot(data[column][peaks], "x") 
    plt.show()

# %%
=======
    data = pd.DataFrame(loadmat(DATA_FILE)[ARRAY_NAME], columns=(["ch1", "ch2", "ch3", "ch4", "ch5"]))
    minimums = findMinimumsByAutoCorr(data, "ch5", order=500, debug_draw=True)
    splited_df, buckets = dataSplit(data, minimums)
    print(buckets)
        
    logging.info(f"Run time {round(perf_counter() - start_time, 4)}s")

if __name__ == "__main__":
  main()
>>>>>>> d4f84c7e
<|MERGE_RESOLUTION|>--- conflicted
+++ resolved
@@ -8,12 +8,9 @@
 from scipy.signal import find_peaks, argrelextrema
 import statsmodels.api as sm
 import seaborn as sns
-<<<<<<< HEAD
 from peakdetect import peakdetect
 import plotly.graph_objects as go
-=======
 import multiprocessing
->>>>>>> d4f84c7e
 
 # %%
 DATA_FILE = "a08r.mat"
@@ -147,8 +144,6 @@
 def removeConstComp(data: pd.Series, method: str = "mean", window: int = SPS) -> pd.Series:
     """Function to remove contant component from pandas data series
 
-<<<<<<< HEAD
-=======
     Args:
         data (pd.Series): data to remove constant component
         method (str): method of removal (mean, roll, diff)
@@ -174,7 +169,6 @@
             ret = data.diff(window)           
     return ret
 
->>>>>>> d4f84c7e
 # %%
 def autocorrelation(data) -> pd.DataFrame:
     """Function calculates autocorrelation of given data
@@ -320,29 +314,6 @@
         
     return local_min2
     
-    
-
-# %%    
-def main(args = None):
-    """Use logging insted of print for cleaner output
-    """
-    # --------------------------
-    start_time = perf_counter()
-    logging.basicConfig(format='%(asctime)s %(levelname)s:%(message)s', level=logging.DEBUG)
-    logger = logging.getLogger("projekt")
-    logger.setLevel(logging.DEBUG)    
-    logging.debug("Program beginning")
-    # --------------------------
-    
-<<<<<<< HEAD
-    # correlationHeatmap(calculated_correlation, "Correlation Heatmap", 20)
-
-    peaksPlot(data, "ch5", "Maxima", "Sampel", "Wartość", 19, 10)
-    
-
-
-# %%
-
 def peaksPlot(data: pd.DataFrame, column: str,  title: str, x_label: str, y_label: str, plot_width: int, plot_height: int):
     """Metoda pozwalająca narysować wykres wraz z zaznaczonymi maximami.
 
@@ -364,8 +335,18 @@
     plt.plot(data[column][peaks], "x") 
     plt.show()
 
-# %%
-=======
+# %%    
+def main(args = None):
+    """Use logging insted of print for cleaner output
+    """
+    # --------------------------
+    start_time = perf_counter()
+    logging.basicConfig(format='%(asctime)s %(levelname)s:%(message)s', level=logging.DEBUG)
+    logger = logging.getLogger("projekt")
+    logger.setLevel(logging.DEBUG)    
+    logging.debug("Program beginning")
+    # --------------------------
+    
     data = pd.DataFrame(loadmat(DATA_FILE)[ARRAY_NAME], columns=(["ch1", "ch2", "ch3", "ch4", "ch5"]))
     minimums = findMinimumsByAutoCorr(data, "ch5", order=500, debug_draw=True)
     splited_df, buckets = dataSplit(data, minimums)
@@ -373,6 +354,13 @@
         
     logging.info(f"Run time {round(perf_counter() - start_time, 4)}s")
 
+
+    calculated_correlation = correlation(data)
+    
+    # correlationHeatmap(calculated_correlation, "Correlation Heatmap", 20)
+
+    peaksPlot(data, "ch5", "Maxima", "Sampel", "Wartość", 19, 10)
+
+# %%
 if __name__ == "__main__":
-  main()
->>>>>>> d4f84c7e
+  main()